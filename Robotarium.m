--- conflicted
+++ resolved
@@ -19,9 +19,9 @@
     %your communications with the GRITSbots.
     %   This class handles retrieving the poses of agents, setting their
     %   velocities, iterating the simulation, and saving data.
-    
+
     % THIS CLASS SHOULD NEVER BE MODIFIED
-    
+
     properties (GetAccess = private, SetAccess = private)
         previous_timestep
         checked_poses_already = false
@@ -30,70 +30,62 @@
         y_lin_vel_coef = 0.81;
         ang_vel_coef = 0.46;
     end
-    
+
     methods
-        
+
         function this = Robotarium(number_of_agents, save_data, initial_poses)
             this = this@ARobotarium(number_of_agents, save_data, initial_poses);
             this.previous_timestep = tic;
-            
+
             this.initialize_visualization()
         end
-        
+
         function poses = get_poses(this)
-            
+
             assert(~this.checked_poses_already, 'Can only call get_poses() once per call of step()!');
-            
+
             poses = this.poses;
-            
+
             %Include delay to mimic behavior of real system
             this.previous_timestep = tic;
-            
+
             %Make sure it's only called once per iteration
             this.checked_poses_already = true;
             this.called_step_already = false;
         end
-        
+
         function step(this)
-            
+
             assert(~this.called_step_already, 'Make sure you call get_poses before calling step!');
-            
+
             %Vectorize update to states
             i = 1:this.number_of_agents;
-            
+
             total_time = this.time_step + max(0, toc(this.previous_timestep) - this.time_step);
-            
+
             %Update velocities using unicycle dynamics
             this.poses(1, i) = this.poses(1, i) + this.x_lin_vel_coef*total_time.*this.velocities(1, i).*cos(this.poses(3, i));
             this.poses(2, i) = this.poses(2, i) + this.y_lin_vel_coef*total_time.*this.velocities(1, i).*sin(this.poses(3, i));
             this.poses(3, i) = this.poses(3, i) + this.ang_vel_coef*total_time.*this.velocities(2, i);
-            
+
             %Ensure that we're in the right range
             this.poses(3, i) = atan2(sin(this.poses(3, i)), cos(this.poses(3, i)));
-            
+
             %Allow getting of poses again
             this.checked_poses_already = false;
             this.called_step_already = true;
-            
+
             if(this.save_data)
                 this.save();
             end
-            
+
             this.draw_robots();
         end
-        
+
         function call_at_scripts_end(this)
-<<<<<<< HEAD
-           if(this.save_data)
-              this.mat_file_path.robotarium_data = this.mat_file_path.robotarium_data(:, 1:(this.current_saved_iterations-1));
-           end
-
-		   close all;
-=======
             if(this.save_data)
                 this.mat_file_path.robotarium_data = this.mat_file_path.robotarium_data(:, 1:(this.current_saved_iterations-1));
             end
->>>>>>> 60024421
         end
-    end    
-end
+    end
+end